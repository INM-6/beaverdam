--- conflicted
+++ resolved
@@ -6,14 +6,11 @@
 from beaverdam.viewer.controller import Controller
 from beaverdam.viewer.dash_view import DashView
 from beaverdam.viewer.presenter import Presenter
-<<<<<<< HEAD
 
 ## INPUTS
 
 # Name of configuration file
 cfg_file_name = Path("config.toml")
-=======
->>>>>>> 57ef0999
 
 
 class BeaverUI:
