--- conflicted
+++ resolved
@@ -1,12 +1,7 @@
 """Query databases of metadata and filter the results."""
 
-<<<<<<< HEAD
-from .datatablecore import DataTableCore
-from .metadatasource import create_database
-=======
 from beaverdam._core.datatablecore import DataTableCore
 from beaverdam._core.metadatasource import MongoDbDatabase
->>>>>>> 57ef0999
 
 
 class Core:
